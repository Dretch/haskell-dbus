:# Copyright (C) 2009-2011 John Millikin <jmillikin@gmail.com>
:# 
:# This program is free software: you can redistribute it and/or modify
:# it under the terms of the GNU General Public License as published by
:# the Free Software Foundation, either version 3 of the License, or
:# any later version.
:# 
:# This program is distributed in the hope that it will be useful,
:# but WITHOUT ANY WARRANTY; without even the implied warranty of
:# MERCHANTABILITY or FITNESS FOR A PARTICULAR PURPOSE.  See the
:# GNU General Public License for more details.
:# 
:# You should have received a copy of the GNU General Public License
:# along with this program.  If not, see <http://www.gnu.org/licenses/>.

\section{Values and types}

\dbus{} values are divided into two categories, \emph{atoms} and
\emph{containers}. Atoms are strings, numbers, and so on. Containers can
store other values, including other containers. Generally, values act like
their Haskell equivalents, with one important exception: \dbus{} dictionaries
only support atomic keys. Every \dbus{} type has a \emph{type code}, a short
string describing what sort of data the value stores.

\begin{table}[h]
\label{tab:dbus-types}
\caption{\dbus{} Types}
\begin{center}
\begin{tabular}{llll}
\toprule
\dbus{} Type  & Code    & Description & Haskell Type \\
\midrule
Boolean     & {\tt b} & {\tt True} or {\tt False} & {\tt Bool} \\
Byte        & {\tt y} & 8-bit unsigned integer & {\tt Word8} \\
Int16       & {\tt n} & 16-bit signed integer & {\tt Int16} \\
UInt16      & {\tt q} & 16-bit unsigned integer & {\tt Word16} \\
Int32       & {\tt i} & 32-bit signed integer & {\tt Int32} \\
UInt32      & {\tt u} & 32-bit unsigned integer & {\tt Word32} \\
Int64       & {\tt x} & 64-bit signed integer & {\tt Int64} \\
UInt64      & {\tt t} & 64-bit unsigned integer & {\tt Word64} \\
Double      & {\tt d} & 64-bit IEEE754 floating-point & {\tt Double} \\
String      & {\tt s} & Unicode text & {\tt Text} \\
Object Path & {\tt o} & \dbus{} remote object path & {\tt DBus.Types.ObjectPath} \\
Signature   & {\tt g} & List of \dbus{} types & {\tt DBus.Types.Signature} \\
Variant     & {\tt v} & Can contain any \dbus{} value & {\tt DBus.Types.Variant} \\
Array       & {\tt a}\emph{t} & Homogenous list of \emph{t} & {\tt Vector} \\
Dictionary  & {\tt a\{}\emph{k}\emph{t}{\tt \}} & Associative map of \emph{k} to \emph{t} & {\tt Map} \\
Structure   & {\tt (}\emph{codes}{\tt )} & Heterogeneous list of \dbus{} values & Tuples \\
\bottomrule
\end{tabular}
\end{center}
\end{table}

\begin{multicols}{2}

Since the set of types is fixed, they are internally stored as an enumeration,
named {\tt Type}. The names mostly match the \dbus{} names, but a few have
been slightly changed to conform with Haskell naming conventions.

\vfill

\columnbreak

:d DBus.Types
data Type
	= TypeBoolean
	| TypeWord8
	| TypeWord16
	| TypeWord32
	| TypeWord64
	| TypeInt16
	| TypeInt32
	| TypeInt64
	| TypeDouble
	| TypeString
	| TypeSignature
	| TypeObjectPath
	| TypeVariant
	| TypeArray Type
	| TypeDictionary Type Type
	| TypeStructure [Type]
	deriving (Eq, Ord)
:

\end{multicols}

\clearpage
\subsection{Type signatures}

\begin{multicols}{2}

A list of types is called a \emph{signature}. Signatures are traditionally
represented as a string of type codes, such as {\tt "a\{sas\}"} for
{\tt Map String [String]}. However, this library stores signatures as
{\tt [Type]} to take advantage of Haskell's strong typing.

Although signatures are strongly-typed internally, they are exposed to the
user as if they're special strings matching the \dbus{} signature format.
I'll get to signature parsing later, as (for performance reasons) it's
very complex.

\vfill

\columnbreak

:d DBus.Types
newtype Signature = Signature [Type]
	deriving (Eq, Ord)

signatureTypes :: Signature -> [Type]
signatureTypes (Signature types) = types

instance Show Signature where
	showsPrec d sig = showParen (d > 10) $
		showString "Signature " .
		shows (signatureText sig)
:

\end{multicols}

:d DBus.Types
signatureText :: Signature -> Text
signatureText (Signature ts) = Data.Text.pack (concatMap typeCode ts)
:

\begin{multicols}{2}

:d DBus.Types
typeCode :: Type -> String
typeCode TypeBoolean    = "b"
typeCode TypeWord8      = "y"
typeCode TypeWord16     = "q"
typeCode TypeWord32     = "u"
typeCode TypeWord64     = "t"
typeCode TypeInt16      = "n"
typeCode TypeInt32      = "i"
typeCode TypeInt64      = "x"
typeCode TypeDouble     = "d"
typeCode TypeString     = "s"
typeCode TypeSignature  = "g"
typeCode TypeObjectPath = "o"
typeCode TypeVariant    = "v"
typeCode (TypeArray t)  = 'a' : typeCode t
typeCode (TypeDictionary kt vt) = concat ["a{", typeCode kt, typeCode vt, "}"]
typeCode (TypeStructure ts) = '(' : (concatMap typeCode ts ++ ")")
:

\columnbreak

~

~

{\tt typeCode} is a straightforward translation of table~\ref{tab:dbus-types}.
Users (and other modules in this library) will not call it directly; they
should use {\tt signatureString} instead.

\vfill

\end{multicols}

\clearpage
\subsection{Generic value boxing}

\begin{multicols}{2}

The \dbus{} type system has a few features, such as structures and
variants, that require some way to store \dbus{} values of different types
in the same container. The Haskell type system does not support this; as a
workaround, all values supported by \dbus{} can be type-safely stored in the
generic box {\tt Value}. Atomic values are stored in {\tt Atom}, so they can
be used as map keys in {\tt ValueMap}.

It is possible to make this slightly less verbose by using existential
types, but the additional indirection causes slower message parsing.

\vfill

\columnbreak

:d DBus.Types
data Value
	= ValueAtom Atom
	| ValueVariant Variant
	| ValueVector Type (Vector Value)
	| ValueMap Type (Map Atom Value)
	| ValueStructure [Value]
	deriving (Eq)

data Atom
	= AtomBool Bool
	| AtomWord8 Word8
	| AtomWord16 Word16
	| AtomWord32 Word32
	| AtomWord64 Word64
	| AtomInt16 Int16
	| AtomInt32 Int32
	| AtomInt64 Int64
	| AtomDouble Double
	| AtomText Text
	| AtomSignature Signature
	| AtomObjectPath ObjectPath
	deriving (Eq, Ord)
:

\end{multicols}

\begin{multicols}{2}

The {\tt IsValue} class exposes an interface common to all values supported
by \dbus{}. Every value has a {\tt Type}, and can be converted to/from a
{\tt Value}.

\vfill

\columnbreak

:d DBus.Types
class IsValue a where
	typeOf :: a -> Type
	toValue :: a -> Value
	fromValue :: Value -> Maybe a
:

\end{multicols}

\begin{multicols}{2}

The {\tt IsAtom} class is not strictly necessary, but it allows
users to construct dictionaries without an intermediate type validation.

\vfill

\columnbreak

:d DBus.Types
class IsValue a => IsAtom a where
	toAtom :: a -> Atom
	fromAtom :: Atom -> Maybe a
:

\end{multicols}

\subsubsection{Variants}

\begin{multicols}{2}

The {\tt toValue} function has an important invariant: values of a given
Haskell type must always be converted to the same \dbus{} type. If this
invariant is broken, homogenous containers (arrays and dictionaries) with
invalid contents can be sent over the wire. To protect {\tt toValue}, it
is not exported to library users.

However, users often want to define and work directly with their own types.
As a workaround, the {\tt IsVariant} class allows limited extension to the
supported types. The only significant restriction is that the contents of
homogenous containers must instance {\tt IsValue}.

\vfill

\columnbreak

:d DBus.Types
newtype Variant = Variant Value
	deriving (Eq)

class IsVariant a where
	toVariant :: a -> Variant
	fromVariant :: Variant -> Maybe a
:

\end{multicols}

\clearpage
\subsubsection{Inspecting boxed values}

If a user is interacting with the library through an REPL (e.g. GHCI), they
might want to print the content of a variant -- for example, to print messages
received from the bus. Due to the various wrappers between {\tt Variant} and
the actual data, this is somewhat complex.

\begin{multicols}{2}

\begin{quote}
:d DBus.Types
showAtom :: Atom -> String
showAtom (AtomBool x) = show x
showAtom (AtomWord8 x) = show x
showAtom (AtomWord16 x) = show x
showAtom (AtomWord32 x) = show x
showAtom (AtomWord64 x) = show x
showAtom (AtomInt16 x) = show x
showAtom (AtomInt32 x) = show x
showAtom (AtomInt64 x) = show x
showAtom (AtomDouble x) = show x
showAtom (AtomText x) = show x
showAtom (AtomSignature x) = show x
showAtom (AtomObjectPath x) = show x

showValue :: Value -> String
showValue (ValueAtom x) = showAtom x
showValue (ValueVariant x) = show x
showValue (ValueVector _ xs) = showThings "[" showValue "]" (Data.Vector.toList xs)
showValue (ValueMap _ xs) = showThings "{" showPair "}" (Data.Map.toList xs) where
	showPair (k, v) = showAtom k ++ ": " ++ showValue v
showValue (ValueStructure xs) = showThings "(" showValue ")" xs

showThings :: String -> (a -> String) -> String -> [a] -> String
showThings a s z xs = a ++ intercalate ", " (map s xs) ++ z
:
\end{quote}

\columnbreak

Printing {\tt Atom}s is easy; all atomic types have obvious formats, and
are supported natively by Haskell.

{\tt Value}s are a bit harder. Even if I wanted to add {\tt Show} instances
directly to {\tt Value} and {\tt Atom}, they wouldn't be suitable because
{\tt Vector} and {\tt Map} have truly bizarre {\tt Show} instances:

\begin{quote}
\begin{verbatim}
ghci> Data.Vector.singleton "foo"
fromList ["foo"] :: Data.Vector.Vector

ghci> Data.Map.singleton "foo" "bar"
fromList [("foo","bar")]
\end{verbatim}
\end{quote}

\noindent Therefore, {\tt showValue} does its own container formatting.

\vfill

\end{multicols}

To preserve the variant-based public interface, {\tt showAtom} and
{\tt showUser} are not exported to the user. This preserves the
appearance that {\tt Variant} is a simple wrapping box.

\begin{quote}
:d DBus.Types
instance Show Variant where
	showsPrec d (Variant x) = showParen (d > 10) $
		showString "Variant " .  showString (showValue x)
:
\end{quote}

\clearpage
\subsubsection{Inspecting boxed types}

<<<<<<< HEAD
:d slow signature parser
structure :: F.Ptr Word8 -> Int -> Int -> IO (Maybe (Int, Type))
structure buf len = loop [] where
	loop _ ii | ii >= len = return Nothing
	loop acc ii = do
		c <- F.peekElemOff buf ii
		let next t = loop (t : acc) (ii + 1)
		parseAtom c next $ case c of
			0x76 -> next DBusVariant
			
			-- '('
			0x28 -> do
				mt <- structure buf len (ii + 1)
				case mt of
					Just (ii', t) -> loop (t : acc) ii'
					Nothing -> return Nothing
			
			-- ')'
			0x29 -> return $ case acc of
				[] -> Nothing
				_ -> Just $ (ii + 1, DBusStructure (reverse acc))
			
			-- 'a'
			0x61 -> do
				mt <- array buf len (ii + 1)
				case mt of
					Just (ii', t) -> loop (t : acc) ii'
					Nothing -> return Nothing
			
			_ -> return Nothing
:
=======
Printing a {\tt Variant} lets the user see what value it contains, but
sometimes they need to know exactly what type \dbus{} thinks it is. This
is particularly important when working with integers, as some APIs will
only accept integers of a particular size.
>>>>>>> b48a2fcb

\begin{multicols}{2}

:d DBus.Types
variantType :: Variant -> Type
variantType (Variant val) = valueType val

valueType :: Value -> Type
valueType (ValueAtom x) = atomType x
valueType (ValueVariant _) = TypeVariant
valueType (ValueVector t _) = t
valueType (ValueMap t _) = t
valueType (ValueStructure vs) = TypeStructure (map valueType vs)

atomType :: Atom -> Type
atomType (AtomBool _) = TypeBoolean
atomType (AtomWord8 _) = TypeWord8
atomType (AtomWord16 _) = TypeWord16
atomType (AtomWord32 _) = TypeWord32
atomType (AtomWord64 _) = TypeWord64
atomType (AtomInt16 _) = TypeInt16
atomType (AtomInt32 _) = TypeInt32
atomType (AtomInt64 _) = TypeInt64
atomType (AtomDouble _) = TypeDouble
atomType (AtomText _) = TypeString
atomType (AtomSignature _) = TypeSignature
atomType (AtomObjectPath _) = TypeObjectPath
:

\columnbreak

All of {\tt Atom}'s constructors map directly to a {\tt Type}, so
implementing {\tt atomType} is trivial.

{\tt ValueVector} and {\tt ValueMap} require special handling. \dbus{} needs
to know their full type even if they're empty, but {\tt ([] :: [Value])}
contains no information about its contents. As a workaround, the full type
of the container is stored in the box itself at construction.

\end{multicols}

\begin{multicols}{2}

:d DBus.Types
instance Show Type where
	showsPrec d x = case x of
		TypeBoolean -> showString "Bool"
		TypeWord8 -> showString "Word8"
		TypeWord16 -> showString "Word16"
		TypeWord32 -> showString "Word32"
		TypeWord64 -> showString "Word64"
		TypeInt16 -> showString "Int16"
		TypeInt32 -> showString "Int32"
		TypeInt64 -> showString "Int64"
		TypeDouble -> showString "Double"
		TypeString -> showString "String"
		TypeSignature -> showString "Signature"
		TypeObjectPath -> showString "ObjectPath"
		TypeVariant -> showString "Variant"
		TypeArray t -> showString "[" . shows t . showString "]"
		TypeDictionary kt vt -> showParen (d > 10) $
			showString "Map " .  shows kt .  showString " " .  showsPrec 11 vt
		TypeStructure types -> showString (showThings "(" show ")" types)
:

\columnbreak

I have two choices when deciding how to show {\tt Type}s; can use type
codes, as in signatures, or try to generate a more Haskell-ish format. I
chose the second option because it's easier to read; for example, compare
{\tt "a\{sas\}"} and {\tt Map String [String]}. This is particularly
important when working with complex or deeply-nested structures, which are
common in some APIs.

Note that the types displayed here do not match up exactly to the actual
Haskell types used to implement the boxes. I don't want typical users to
care about how the internals work.

\vfill

\end{multicols}

\clearpage
\subsection{Special string types}

Various aspects of \dbus{} require the use of specially-formatted strings. Every
special string type gets its own Haskell type and construction function; this
allows the library to assume all such strings are correctly formatted. The
constructors will evaluate to {\tt Nothing} if their input is invalid. In
addition, partial versions (suffixed with {\tt \_}) are available for users
who don't care about validation; these will throw an exception if the input
is invalid. Finally, {\tt IsString} instances are available for all special
strings, so users can just enable {\tt OverloadedStrings} and use string
literals directly.

Validation is performed using Parsec. Unfortunately, Parsec does not work
with packed strings; I'll define a few utility functions first, so the
validation logic is more obvious. Note that these discard the Parsec error
message; if some input doesn't match, the exact error is unlikely to be
interesting.

:d text validation imports
import qualified Text.ParserCombinators.Parsec as Parsec
import           Text.ParserCombinators.Parsec ((<|>), oneOf)
:

:d text validation
skipSepBy1 :: Parsec.Parser a -> Parsec.Parser b -> Parsec.Parser ()
skipSepBy1 p sep = do
	void p
	Parsec.skipMany (sep >> p)

runParser :: Parsec.Parser a -> Text -> Maybe a
runParser parser text = case Parsec.parse parser "" (Data.Text.unpack text) of
	Left _ -> Nothing
	Right a -> Just a

tryParse :: String -> (Text -> Maybe a) -> Text -> a
tryParse label parse text = case parse text of
	Just x -> x
	Nothing -> error ("Invalid " ++ label ++ ": " ++ show text)
:

\clearpage
\subsubsection{Object paths}

\begin{multicols}{2}

\dbus{} is an object-oriented protocol; most \dbus{} sessions consist of method
calls sent to \emph{objects} exported by other applications. An objects is
identified by a \emph{object path}, such as {\tt /org/freedesktop/DBus}, which
is unique within each application.

\vfill

\columnbreak

:d DBus.Types
newtype ObjectPath = ObjectPath Text
	deriving (Eq, Ord, Show)

objectPathText :: ObjectPath -> Text
objectPathText (ObjectPath text) = text

objectPath :: Text -> Maybe ObjectPath
objectPath text = do
	runParser parseObjectPath text
	return (ObjectPath text)

objectPath_ :: Text -> ObjectPath
objectPath_ = tryParse "object path" objectPath

instance Data.String.IsString ObjectPath where
	fromString = objectPath_ . Data.Text.pack

instance IsAtom ObjectPath where
	toAtom = AtomObjectPath
	fromAtom (AtomObjectPath x) = Just x
	fromAtom _ = Nothing

instance IsValue ObjectPath where
	typeOf _ = TypeObjectPath
	toValue = atomToValue
	fromValue = atomFromValue

instance IsVariant ObjectPath where
	toVariant = Variant . toValue
	fromVariant (Variant val) = fromValue val
:

\end{multicols}

\begin{multicols}{2}

An object path may be one of

\begin{itemize}
\item The root path, {\tt "/"}.
\item {\tt '/'}, followed by one or more elements, separated by {\tt '/'}.
      Each element contains characters in the set {\tt [a-zA-Z0-9\_]}, and
      must have at least one character.
\end{itemize}

Element names are separated by {\tt '/'}, and the path may not end in
{\tt '/'} unless it is the root path.

\vfill

\columnbreak

:d DBus.Types
parseObjectPath :: Parsec.Parser ()
parseObjectPath = root <|> object where
	root = Parsec.try $ do
		slash
		Parsec.eof
	
	object = do
		slash
		skipSepBy1 element slash
	
	element = Parsec.skipMany1 (oneOf chars)
	
	slash = void (Parsec.char '/')
	chars = concat [ ['a'..'z']
	               , ['A'..'Z']
	               , ['0'..'9']
	               , "_"]
:

\end{multicols}

\clearpage
\subsubsection{Interface names}

\begin{multicols}{2}

Each object may have several \emph{interfaces}, each identified by an
\emph{interface name}. Interfaces are the basic units of \dbus{} APIs, and
even simple objects are expected to contain several (such as
{\tt org.freedesktop.DBus.Introspectable} or
{\tt org.freedesktop.DBus.Properties}). They correspond generally to Haskell
classes, or Python protocols.

\vfill

\columnbreak

:d DBus.Types
newtype InterfaceName = InterfaceName Text
	deriving (Eq, Ord, Show)

interfaceNameText :: InterfaceName -> Text
interfaceNameText (InterfaceName text) = text

interfaceName :: Text -> Maybe InterfaceName
interfaceName text = do
	when (Data.Text.length text > 255) Nothing
	runParser parseInterfaceName text
	return (InterfaceName text)

interfaceName_ :: Text -> InterfaceName
interfaceName_ = tryParse "interface name" interfaceName

instance Data.String.IsString InterfaceName where
	fromString = interfaceName_ . Data.Text.pack

instance IsVariant InterfaceName where
	toVariant = toVariant . interfaceNameText
	fromVariant v = fromVariant v >>= interfaceName
:

\end{multicols}

\begin{multicols}{2}

An interface name consists of two or more {\tt '.'}-separated elements. Each
element constists of characters from the set {\tt [a-zA-Z0-9\_]}, may not
start with a digit, and must have at least one character.

\vfill

\columnbreak

:d DBus.Types
parseInterfaceName :: Parsec.Parser ()
parseInterfaceName = name >> Parsec.eof where
	alpha = ['a'..'z'] ++ ['A'..'Z'] ++ "_"
	alphanum = alpha ++ ['0'..'9']
	element = do
		void (oneOf alpha)
		Parsec.skipMany (oneOf alphanum)
	name = do
		element
		void (Parsec.char '.')
		skipSepBy1 element (Parsec.char '.')
:

\end{multicols}

\clearpage
\subsubsection{Member names}

\begin{multicols}{2}

An interface, in turn, contains several \emph{members}, each identified by a
\emph{member name} such as {\tt Introspect}. A member might be either a
\emph{method}, which clients can call, or a \emph{signal}, which clients can
wait for.

\vfill

\columnbreak

:d DBus.Types
newtype MemberName = MemberName Text
	deriving (Eq, Ord, Show)

memberNameText :: MemberName -> Text
memberNameText (MemberName text) = text

memberName :: Text -> Maybe MemberName
memberName text = do
	when (Data.Text.length text > 255) Nothing
	runParser parseMemberName text
	return (MemberName text)

memberName_ :: Text -> MemberName
memberName_ = tryParse "member name" memberName

instance Data.String.IsString MemberName where
	fromString = memberName_ . Data.Text.pack

instance IsVariant MemberName where
	toVariant = toVariant . memberNameText
	fromVariant v = fromVariant v >>= memberName
:

\end{multicols}

\begin{multicols}{2}

Member names must contain only characters from the set {\tt [a-zA-Z0-9\_]},
may not begin with a digit, and must be at least one character long.

\vfill

\columnbreak

:d DBus.Types
parseMemberName :: Parsec.Parser ()
parseMemberName = name >> Parsec.eof where
	alpha = ['a'..'z'] ++ ['A'..'Z'] ++ "_"
	alphanum = alpha ++ ['0'..'9']
	name = do
		void (oneOf alpha)
		Parsec.skipMany (oneOf alphanum)
:

\end{multicols}

\clearpage
\subsubsection{Error names}

\begin{multicols}{2}

Every error returned from a method call has an \emph{error name}, so
clients can know (generally) what went wrong without having to parse the
error message. Applications may define their own error names, or use one
of the standardized names listed in appendix~\ref{sec:standard-error-names}.

Error names have the same format as interface names, so the parser logic
can be reused.

\vfill

\columnbreak

:d DBus.Types
newtype ErrorName = ErrorName Text
	deriving (Eq, Ord, Show)

errorNameText :: ErrorName -> Text
errorNameText (ErrorName text) = text

errorName :: Text -> Maybe ErrorName
errorName text = do
	when (Data.Text.length text > 255) Nothing
	runParser parseInterfaceName text
	return (ErrorName text)

errorName_ :: Text -> ErrorName
errorName_ = tryParse "error name" errorName

instance Data.String.IsString ErrorName where
	fromString = errorName_ . Data.Text.pack

instance IsVariant ErrorName where
	toVariant = toVariant . errorNameText
	fromVariant v = fromVariant v >>= errorName
:

\end{multicols}

\clearpage
\subsubsection{Bus names}

\begin{multicols}{2}

Bus names are used when connecting to a central message dispatch bus. Every
connection is assigned a \emph{unique name}, such as {\tt :103.1}. This name
is usually used by the bus to send signals and method returns to client
applications.

Additionally, applications may request a \emph{well-known} name such as
{\tt org.freedesktop.DBus}. These are similar to internet hostnames; client
applications are written to send messages to this address, where they can be
served by whatever server happens to be running at the time.

\vfill

\columnbreak

:d DBus.Types
newtype BusName = BusName Text
	deriving (Eq, Ord, Show)

busNameText :: BusName -> Text
busNameText (BusName text) = text

busName :: Text -> Maybe BusName
busName text = do
	when (Data.Text.length text > 255) Nothing
	runParser parseBusName text
	return (BusName text)

busName_ :: Text -> BusName
busName_ = tryParse "bus name" busName

instance Data.String.IsString BusName where
	fromString = busName_ . Data.Text.pack

instance IsVariant BusName where
	toVariant = toVariant . busNameText
	fromVariant v = fromVariant v >>= busName
:

\end{multicols}

\begin{multicols}{2}

Unique names begin with {\tt `:'} and contain two or more elements, separated
by {\tt `.'}. Each element consists of characters from the set
{\tt [a-zA-Z0-9\_-]}.

Well-known names contain two or more elements, separated by {\tt `.'}. Each
element consists of characters from the set {\tt [a-zA-Z0-9\_-]}, and must
not start with a digit.

\vfill

\columnbreak

:d DBus.Types
parseBusName :: Parsec.Parser ()
parseBusName = name >> Parsec.eof where
	alpha = ['a'..'z'] ++ ['A'..'Z'] ++ "_-"
	alphanum = alpha ++ ['0'..'9']
	
	name = unique <|> wellKnown
	unique = do
		void (Parsec.char ':')
		elements alphanum
	
	wellKnown = elements alpha
	
	elements start = do
		element start
		Parsec.skipMany1 $ do
			void (Parsec.char '.')
			element start
	
	element start = do
		void (oneOf start)
		Parsec.skipMany (oneOf alphanum)
:

\end{multicols}

\clearpage
\subsection{Parsing signatures}

\begin{multicols}{2}

Signature parsing is the most common operation when unmarshaling messages;
therefore, an efficient parsing implementation is essential. However, I still
want the library's users to see a text-based interface to signatures.

Therefore, there are actually two signature parsing APIs -- one for other
modules in this library (especially {\tt DBus.Wire}, and a small wrapper for
users. The wrapper follows the pattern for other special strings, so users
can use string literals and so on.

\vfill

\columnbreak

:d DBus.Types
instance Data.String.IsString Signature where
	fromString = signature_ . Data.Text.pack

signature :: Text -> Maybe Signature
signature text = parseSignature bytes where
	bytes = Data.Text.Encoding.encodeUtf8 text

signature_ :: Text -> Signature
signature_ = tryParse "signature" signature
:

\end{multicols}

\begin{multicols}{2}

You know you're in for some shit when the parser requires two modules
named {\tt Unsafe}.

\vfill

\columnbreak

:d signature parsing imports
import qualified Data.ByteString as B
import qualified Data.ByteString.Unsafe as B
import qualified Foreign as F
import           System.IO.Unsafe (unsafePerformIO)
:

\end{multicols}

\begin{multicols}{2}

\noindent There are three special cases which can be optimized:

\begin{enumerate}
\item Empty signatures occur when messages have no body, and can use a constant
      result.
\item Single-character signatures occur when parsing variants, and can use a
      faster non-recursive parser.
\item All signatures larger than 255 characters are invalid, so they can be
      failed immediately.
\end{enumerate}
\vfill

\columnbreak

:d DBus.Types
parseSignature :: ByteString -> Maybe Signature
parseSignature bytes = case B.length bytes of
	0 -> Just (Signature [])
	1 -> parseSigFast bytes
	len | len <= 255 -> parseSigSlow bytes
	_ -> Nothing
:

\end{multicols}

\begin{multicols}{2}

Both parsers need to check whether a particular byte signifies an atom,
so that check is separated into a separate function.

\vfill

\columnbreak

:d DBus.Types
parseAtom :: Word8 -> (Type -> a) -> a -> a
parseAtom c yes no = case c of
	0x62 -> yes TypeBoolean
	0x6E -> yes TypeInt16
	0x69 -> yes TypeInt32
	0x78 -> yes TypeInt64
	0x79 -> yes TypeWord8
	0x71 -> yes TypeWord16
	0x75 -> yes TypeWord32
	0x74 -> yes TypeWord64
	0x64 -> yes TypeDouble
	0x73 -> yes TypeString
	0x67 -> yes TypeSignature
	0x6F -> yes TypeObjectPath
	_ -> no
:

\end{multicols}

\begin{multicols}{2}

None of the recursive container types can fit in one byte; if the
signature has only a single character, it must be either
{\tt [}\emph{atom}{\tt ]} or {\tt [TypeVariant]}.

This optimization is important when parsing variants, as they very often
contain signatures with only a single atomic type.

\vfill

\columnbreak

:d DBus.Types
parseSigFast :: ByteString -> Maybe Signature
parseSigFast bytes = parsed where
	parsed = parseAtom byte ok notAtom
	byte = B.unsafeHead bytes
	
	ok t = Just (Signature [t])
	notAtom = case byte of
		0x76 -> ok TypeVariant
		_ -> Nothing
:

\end{multicols}

\clearpage
\subsubsection{Full signature parser}

:d DBus.Types
parseSigSlow :: ByteString -> Maybe Signature
parseSigSlow bytes = unsafePerformIO io where
	io = B.unsafeUseAsCStringLen bytes castBuf
	castBuf (ptr, len) = parseSigBuf (F.castPtr ptr, len)

parseSigBuf :: (F.Ptr Word8, Int) -> IO (Maybe Signature)
parseSigBuf (buf, len) = mainLoop [] 0 where
	|full signature parser|
:

:d full signature parser
mainLoop acc ii | ii >= len = return . Just . Signature $ reverse acc
mainLoop acc ii = do
	c <- F.peekElemOff buf ii
	let next t = mainLoop (t : acc) (ii + 1)
	parseAtom c next $ case c of
		0x76 -> next TypeVariant
		
		-- '('
		0x28 -> do
			mt <- structure (ii + 1)
			case mt of
				Just (ii', t) -> mainLoop (t : acc) ii'
				Nothing -> return Nothing
		
		-- 'a'
		0x61 -> do
			mt <- array (ii + 1)
			case mt of
				Just (ii', t) -> mainLoop (t : acc) ii'
				Nothing -> return Nothing
		
		_ -> return Nothing
:

:d full signature parser
structure :: Int -> IO (Maybe (Int, Type))
structure = loop [] where
	loop _ ii | ii >= len = return Nothing
	loop acc ii = do
		c <- F.peekElemOff buf ii
		let next t = loop (t : acc) (ii + 1)
		parseAtom c next $ case c of
			0x76 -> next TypeVariant
			
			-- '('
			0x28 -> do
				mt <- structure (ii + 1)
				case mt of
					Just (ii', t) -> loop (t : acc) ii'
					Nothing -> return Nothing
			
			-- ')'
			0x29 -> return $ Just $ (ii + 1, TypeStructure (reverse acc))
			
			-- 'a'
			0x61 -> do
				mt <- array (ii + 1)
				case mt of
					Just (ii', t) -> loop (t : acc) ii'
					Nothing -> return Nothing
			
			_ -> return Nothing
:

:d full signature parser
array :: Int -> IO (Maybe (Int, Type))
array ii | ii >= len = return Nothing
array ii = do
	c <- F.peekElemOff buf ii
	let next t = return $ Just (ii + 1, TypeArray t)
	parseAtom c next $ case c of
		0x76 -> next TypeVariant
		
		-- '('
		0x28 -> do
			mt <- structure (ii + 1)
			case mt of
				Just (ii', t) -> return $ Just (ii', TypeArray t)
				Nothing -> return Nothing
		
		-- '{'
		0x7B -> dict (ii + 1)
		
		-- 'a'
		0x61 -> do
			mt <- array (ii + 1)
			case mt of
				Just (ii', t) -> return $ Just (ii', TypeArray t)
				Nothing -> return Nothing
		
		_ -> return Nothing
:

:d full signature parser
dict :: Int -> IO (Maybe (Int, Type))
dict ii | ii + 1 >= len = return Nothing
dict ii = do
	c1 <- F.peekElemOff buf ii
	c2 <- F.peekElemOff buf (ii + 1)
	
	let mt1 = parseAtom c1 Just Nothing
	
	let next t = return $ Just (ii + 2, t)
	mt2 <- parseAtom c2 next $ case c2 of
		0x76 -> next TypeVariant
		
		-- '('
		0x28 -> structure (ii + 2)
		
		-- 'a'
		0x61 -> array (ii + 2)
		
		_ -> return Nothing
	
	case mt2 of
		Nothing -> return Nothing
		Just (ii', t2) -> if ii' >= len
			then return Nothing
			else do
				c3 <- F.peekElemOff buf ii'
				return $ do
					if c3 == 0x7D then Just () else Nothing
					t1 <- mt1
					Just (ii' + 1, TypeDictionary t1 t2)
:<|MERGE_RESOLUTION|>--- conflicted
+++ resolved
@@ -350,44 +350,10 @@
 \clearpage
 \subsubsection{Inspecting boxed types}
 
-<<<<<<< HEAD
-:d slow signature parser
-structure :: F.Ptr Word8 -> Int -> Int -> IO (Maybe (Int, Type))
-structure buf len = loop [] where
-	loop _ ii | ii >= len = return Nothing
-	loop acc ii = do
-		c <- F.peekElemOff buf ii
-		let next t = loop (t : acc) (ii + 1)
-		parseAtom c next $ case c of
-			0x76 -> next DBusVariant
-			
-			-- '('
-			0x28 -> do
-				mt <- structure buf len (ii + 1)
-				case mt of
-					Just (ii', t) -> loop (t : acc) ii'
-					Nothing -> return Nothing
-			
-			-- ')'
-			0x29 -> return $ case acc of
-				[] -> Nothing
-				_ -> Just $ (ii + 1, DBusStructure (reverse acc))
-			
-			-- 'a'
-			0x61 -> do
-				mt <- array buf len (ii + 1)
-				case mt of
-					Just (ii', t) -> loop (t : acc) ii'
-					Nothing -> return Nothing
-			
-			_ -> return Nothing
-:
-=======
 Printing a {\tt Variant} lets the user see what value it contains, but
 sometimes they need to know exactly what type \dbus{} thinks it is. This
 is particularly important when working with integers, as some APIs will
 only accept integers of a particular size.
->>>>>>> b48a2fcb
 
 \begin{multicols}{2}
 
@@ -588,6 +554,7 @@
 	object = do
 		slash
 		skipSepBy1 element slash
+		Parsec.eof
 	
 	element = Parsec.skipMany1 (oneOf chars)
 	
@@ -1047,7 +1014,9 @@
 					Nothing -> return Nothing
 			
 			-- ')'
-			0x29 -> return $ Just $ (ii + 1, TypeStructure (reverse acc))
+			0x29 -> return $ case acc of
+				[] -> Nothing
+				_ -> Just $ (ii + 1, TypeStructure (reverse acc))
 			
 			-- 'a'
 			0x61 -> do
